pub use crate::{debug, error, info, trace, warn};

/// Log Context
#[derive(Clone)]
pub struct LC {
<<<<<<< HEAD
    pub name: String, // TODO: make this not a arc
=======
    pub name: String,
>>>>>>> c6c0c539
    pub should_log: bool,
}

impl LC {
    pub fn new(name: &str, should_log: bool) -> Self {
        Self {
            name: name.into(),
            should_log,
        }
    }
    pub fn child(&self, name_extention: &str) -> Self {
        Self {
            name: format!("{} > {}", self.name, name_extention),
            should_log: self.should_log,
        }
    }
    pub fn combine(&self, other: &Self) -> Self {
        Self {
            name: format!("{} & {}", self, other),
            should_log: self.should_log || other.should_log,
        }
    }

    pub fn with_log(self, should_log: bool) -> Self {
        Self { should_log, ..self }
    }
}

use std::fmt::{Display, Error as FmtError, Formatter};
impl Display for LC {
    fn fmt(&self, f: &mut Formatter<'_>) -> Result<(), FmtError> {
        write!(f, "{}", self.name)
    }
}

#[macro_export]
macro_rules! error {
    ($ctx:expr, $fmt:literal $(,$args:expr)*) => {
        ::log::error!("{} {}", $ctx, format!($fmt, $($args),*))
    }
}

#[macro_export]
macro_rules! warn {
    ($ctx:expr, $fmt:literal $(,$args:expr)*) => {
        ::log::warn!("{} {}", $ctx, format!($fmt, $($args),*))
    }
}

#[macro_export]
macro_rules! info {
    ($ctx:expr, $fmt:literal $(,$args:expr)*) => {
        if $ctx.should_log {
            ::log::info!("{} {}", $ctx, format!($fmt, $($args),*))
        }
    }
}

#[macro_export]
macro_rules! debug {
    ($ctx:expr, $fmt:literal $(,$args:expr)*) => {
        if $ctx.should_log {
            ::log::debug!("{} {}", $ctx, format!($fmt, $($args),*))
        }
    }
}

#[macro_export]
macro_rules! trace {
    ($ctx:expr, $fmt:literal $(,$args:expr)*) => {
        if $ctx.should_log {
            ::log::trace!("{} {}", $ctx, format!($fmt, $($args),*))
        }
    }
}<|MERGE_RESOLUTION|>--- conflicted
+++ resolved
@@ -3,11 +3,9 @@
 /// Log Context
 #[derive(Clone)]
 pub struct LC {
-<<<<<<< HEAD
-    pub name: String, // TODO: make this not a arc
-=======
+
     pub name: String,
->>>>>>> c6c0c539
+
     pub should_log: bool,
 }
 
