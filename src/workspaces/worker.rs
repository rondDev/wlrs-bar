use super::utils::*;
use crate::log::*;

use std::io::Read;
use std::sync::mpsc::{Receiver, Sender, TryRecvError};
use thiserror::Error;

#[derive(Debug)]
pub enum WorkerMsg {
    WorkspaceSetActive(WorkspaceID),
    WorkspaceCreate(WorkspaceID),
    WorkspaceDestroy(WorkspaceID),
    WorkspaceReset,
}

impl WorkerMsg {
    pub fn parse(cmd: &str, msg: &str) -> Result<Option<WorkerMsg>, std::num::ParseIntError> {
        Ok(match cmd {
            "workspace" => Some(Self::WorkspaceSetActive(msg.parse()?)),
            "createworkspace" => Some(Self::WorkspaceCreate(msg.parse()?)),
            "destroyworkspace" => Some(Self::WorkspaceDestroy(msg.parse()?)),
<<<<<<< HEAD
            _ => {
                trace!(
                    LC {
                        name: String::from("work"),
                        should_log: true
                    },
                    "work :: cmd: '{cmd}' msg: '{msg}'"
                );
                None
            }
=======
            _ => None,
>>>>>>> f06a8ff7
        })
    }
}

#[derive(Debug)]
pub enum ManagerMsg {
    Close,
}

#[derive(Error, Debug)]
pub enum WorkerError {
    #[error(transparent)]
    OpenHyprSocket(#[from] OpenHyprSocketError),
    #[error(transparent)]
    GetWorkspace(#[from] GetWorkspaceError),
    #[error("Failed to use Hyprland socket with `{0}`")]
    SocketError(#[from] std::io::Error),
    #[error("Failed to send message to Manager thread with `{0}`")]
    ManagerMsgError(#[from] std::sync::mpsc::SendError<WorkerMsg>),
}

pub fn work(
    lc: LC,
    recv: Receiver<ManagerMsg>,
    send: Sender<WorkerMsg>,
) -> Result<(), WorkerError> {
    let mut socket = open_hypr_socket(HyprSocket::Event)?;
    if let Err(err) = socket.set_nonblocking(true) {
        warn!(
            lc,
            "work :: couldn't set socket to non-blocking. error={err}"
        );
    }

    send.send(WorkerMsg::WorkspaceReset)?;

    let _ = get_workspaces()?
        .into_iter()
        .try_for_each(|w| send.send(WorkerMsg::WorkspaceCreate(w)))
        .inspect_err(|err| warn!(lc, "work :: failed to get initial workspaces with `{err}`"));

    send.send(WorkerMsg::WorkspaceSetActive(get_active_workspace()?))?;

    let mut buf = [0u8; 4096];

    loop {
        match recv.try_recv() {
            Ok(msg) => match msg {
                ManagerMsg::Close => {
                    info!(lc, "work :: told to close");
                    break;
                }
            },
            Err(TryRecvError::Disconnected) => {
                warn!(lc, "work :: manager's send channel disconnected");
                break;
            }
            Err(TryRecvError::Empty) => {}
        }

        std::thread::sleep(std::time::Duration::from_millis(50));

        let bytes_read = match socket.read(&mut buf) {
            Ok(b) => b,
            Err(err) => match err.kind() {
                std::io::ErrorKind::WouldBlock => continue,
                _ => return Err(WorkerError::SocketError(err)),
            },
        };

        String::from_utf8_lossy(&buf[..bytes_read])
            .lines()
            .filter_map(|line| line.find(">>").map(|idx| (&line[..idx], &line[idx + 2..])))
            .filter_map(|(cmd, msg)| {
                println!("cmd: {cmd} - msg: {msg}");
                WorkerMsg::parse(cmd, msg)
                    .map_err(|err| warn!(lc, "| work :: Failed to parse WorkerMsg. error='{err}'"))
                    .ok()?
            })
            .try_for_each(|msg| send.send(msg))?;
    }

    Ok(())
}<|MERGE_RESOLUTION|>--- conflicted
+++ resolved
@@ -19,20 +19,7 @@
             "workspace" => Some(Self::WorkspaceSetActive(msg.parse()?)),
             "createworkspace" => Some(Self::WorkspaceCreate(msg.parse()?)),
             "destroyworkspace" => Some(Self::WorkspaceDestroy(msg.parse()?)),
-<<<<<<< HEAD
-            _ => {
-                trace!(
-                    LC {
-                        name: String::from("work"),
-                        should_log: true
-                    },
-                    "work :: cmd: '{cmd}' msg: '{msg}'"
-                );
-                None
-            }
-=======
             _ => None,
->>>>>>> f06a8ff7
         })
     }
 }
